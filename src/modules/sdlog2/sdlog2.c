--- conflicted
+++ resolved
@@ -236,13 +236,8 @@
 			exit(0);
 		}
 
-<<<<<<< HEAD
-		thread_should_exit = false;
+		main_thread_should_exit = false;
 		deamon_task = task_spawn_cmd("sdlog2",
-=======
-		main_thread_should_exit = false;
-		deamon_task = task_spawn("sdlog2",
->>>>>>> 85b5da80
 					 SCHED_DEFAULT,
 					 SCHED_PRIORITY_DEFAULT - 30,
 					 3000,
