--- conflicted
+++ resolved
@@ -59,7 +59,7 @@
 #include <errno.h>
 #include <string.h>
 
-#include <board_config.h>
+#include <arch/board/board.h>
 #include <drivers/drv_hrt.h>
 
 #include "chip.h"
@@ -70,11 +70,8 @@
 #include "stm32_gpio.h"
 #include "stm32_tim.h"
 
-<<<<<<< HEAD
-=======
 #ifdef HRT_TIMER
 
->>>>>>> de749a36
 /* HRT configuration */
 #if   HRT_TIMER == 1
 # define HRT_TIMER_BASE		STM32_TIM1_BASE
@@ -907,11 +904,7 @@
 
 	/* catch-all at the end */
 	latency_counters[index]++;
-<<<<<<< HEAD
-}
-=======
-}
-
-
-#endif /* HRT_TIMER */
->>>>>>> de749a36
+}
+
+
+#endif /* HRT_TIMER */